--- conflicted
+++ resolved
@@ -1,4 +1,5 @@
 import dask.array as da
+import matplotlib
 import matplotlib.pyplot as plt
 import numpy as np
 import pandas as pd
@@ -15,11 +16,7 @@
 RNG = np.random.default_rng(seed=42)
 sc.pl.set_rcParams_defaults()
 sc.set_figure_params(dpi=DPI, color_map="viridis")
-<<<<<<< HEAD
 matplotlib.use("agg")  # same as GitHub action runner
-=======
-# matplotlib.use("agg")  # same as GitHub action runner
->>>>>>> 0f2663ef
 _ = spatialdata_plot
 
 # WARNING:
