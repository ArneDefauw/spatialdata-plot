--- conflicted
+++ resolved
@@ -5,8 +5,9 @@
 import pandas as pd
 import pytest
 import scanpy as sc
+from anndata import AnnData
 from spatial_image import to_spatial_image
-from spatialdata import SpatialData, deepcopy
+from spatialdata import SpatialData, deepcopy, get_element_instances
 from spatialdata.models import TableModel
 
 import spatialdata_plot  # noqa: F401
@@ -193,15 +194,28 @@
         sdata_blobs.pl.render_labels("blobs_labels", color="which_max").pl.show(ax=axs[0], legend_fontsize=6)
         sdata_blobs.pl.render_labels(
             "blobs_labels",
-<<<<<<< HEAD
-            "blobs_multiscale_labels",
-        ],
-    )
-    def test_plot_label_categorical_color(self, sdata_blobs: SpatialData, label: str):
-        self._make_tablemodel_with_categorical_labels(sdata_blobs, label)
-
-    def _make_tablemodel_with_categorical_labels(self, sdata_blobs, label):
-        instances = get_element_instances(sdata_blobs[label])
+            color="which_max",
+            groups=["channel_0_sum"],
+        ).pl.show(ax=axs[1])
+
+    def test_plot_subset_categorical_label_maintains_order_when_palette_overwrite(self, sdata_blobs: SpatialData):
+        max_col = sdata_blobs.table.to_df().idxmax(axis=1)
+        max_col = pd.Categorical(max_col, categories=sdata_blobs.table.to_df().columns, ordered=True)
+        sdata_blobs.table.obs["which_max"] = max_col
+
+        _, axs = plt.subplots(nrows=1, ncols=2, layout="tight")
+
+        sdata_blobs.pl.render_labels("blobs_labels", color="which_max").pl.show(ax=axs[0], legend_fontsize=6)
+        sdata_blobs.pl.render_labels(
+            "blobs_labels", color="which_max", groups=["channel_0_sum"], palette="red"
+        ).pl.show(ax=axs[1])
+
+    def test_plot_label_categorical_color(self, sdata_blobs: SpatialData):
+        self._make_tablemodel_with_categorical_labels(sdata_blobs, labels_name="blobs_labels")
+        sdata_blobs.pl.render_labels("blobs_labels", color="category").pl.show()
+
+    def _make_tablemodel_with_categorical_labels(self, sdata_blobs, labels_name: str):
+        instances = get_element_instances(sdata_blobs[labels_name])
         n_obs = len(instances)
         adata = AnnData(
             RNG.normal(size=(n_obs, 10)),
@@ -210,31 +224,12 @@
         adata.obs["instance_id"] = instances.values
         adata.obs["category"] = RNG.choice(["a", "b", "c"], size=adata.n_obs)
         adata.obs["category"][:3] = ["a", "b", "c"]
-        adata.obs["instance_id"] = list(range(adata.n_obs))
-        adata.obs["region"] = label
+        adata.obs["region"] = labels_name
         table = TableModel.parse(
             adata=adata,
             region_key="region",
             instance_key="instance_id",
-            region=label,
+            region=labels_name,
         )
         sdata_blobs["other_table"] = table
-        sdata_blobs["other_table"].obs["category"] = sdata_blobs["other_table"].obs["category"].astype("category")
-        sdata_blobs.pl.render_labels(label, color="category").pl.show()
-=======
-            color="which_max",
-            groups=["channel_0_sum"],
-        ).pl.show(ax=axs[1])
-
-    def test_plot_subset_categorical_label_maintains_order_when_palette_overwrite(self, sdata_blobs: SpatialData):
-        max_col = sdata_blobs.table.to_df().idxmax(axis=1)
-        max_col = pd.Categorical(max_col, categories=sdata_blobs.table.to_df().columns, ordered=True)
-        sdata_blobs.table.obs["which_max"] = max_col
-
-        _, axs = plt.subplots(nrows=1, ncols=2, layout="tight")
-
-        sdata_blobs.pl.render_labels("blobs_labels", color="which_max").pl.show(ax=axs[0], legend_fontsize=6)
-        sdata_blobs.pl.render_labels(
-            "blobs_labels", color="which_max", groups=["channel_0_sum"], palette="red"
-        ).pl.show(ax=axs[1])
->>>>>>> d43d3e7a
+        sdata_blobs["other_table"].obs["category"] = sdata_blobs["other_table"].obs["category"].astype("category")