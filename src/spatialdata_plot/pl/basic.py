from __future__ import annotations

import sys
import warnings
from collections import OrderedDict
from copy import deepcopy
from pathlib import Path
from typing import Any, Union

import matplotlib.pyplot as plt
import numpy as np
import pandas as pd
import scanpy as sc
import spatialdata as sd
from anndata import AnnData
<<<<<<< HEAD
from dask.dataframe import DataFrame as DaskDataFrame
=======
from dask.dataframe.core import DataFrame as DaskDataFrame
from datatree import DataTree
>>>>>>> 80dfe4ba
from geopandas import GeoDataFrame
from matplotlib.axes import Axes
from matplotlib.colors import Colormap, Normalize
from matplotlib.figure import Figure
from spatialdata import get_extent
from spatialdata._utils import _deprecation_alias
from xarray import DataArray

from spatialdata_plot._accessor import register_spatial_data_accessor
from spatialdata_plot.pl.render import (
    _render_images,
    _render_labels,
    _render_points,
    _render_shapes,
)
from spatialdata_plot.pl.render_params import (
    CmapParams,
    ImageRenderParams,
    LabelsRenderParams,
    LegendParams,
    PointsRenderParams,
    ShapesRenderParams,
    _FontSize,
    _FontWeight,
)
from spatialdata_plot.pl.utils import (
    _get_cs_contents,
    _get_elements_to_be_rendered,
    _get_valid_cs,
    _get_wanted_render_elements,
    _maybe_set_colors,
    _mpl_ax_contains_elements,
    _prepare_cmap_norm,
    _prepare_params_plot,
    _set_outline,
    _validate_image_render_params,
    _validate_label_render_params,
    _validate_points_render_params,
    _validate_shape_render_params,
    _validate_show_parameters,
    save_fig,
)
from spatialdata_plot.pp.utils import _verify_plotting_tree

ColorLike = Union[tuple[float, ...], str]


@register_spatial_data_accessor("pl")
class PlotAccessor:
    """
    A class to provide plotting functions for `SpatialData` objects.

    Parameters
    ----------
    sdata :
        The `SpatialData` object to provide plotting functions for.

    Notes
    -----
    This class provides a number of methods that can be used to generate
    plots of the data stored in a `SpatialData` object. These methods are
    accessed via the `SpatialData.pl` accessor.


    """

    @property
    def sdata(self) -> sd.SpatialData:
        """The `SpatialData` object to provide plotting functions for."""
        return self._sdata

    @sdata.setter
    def sdata(self, sdata: sd.SpatialData) -> None:
        self._sdata = sdata

    def __init__(self, sdata: sd.SpatialData) -> None:
        self._sdata = sdata

    def _copy(
        self,
        images: dict[str, DataArray | DataTree] | None = None,
        labels: dict[str, DataArray | DataTree] | None = None,
        points: dict[str, DaskDataFrame] | None = None,
        shapes: dict[str, GeoDataFrame] | None = None,
        tables: dict[str, AnnData] | None = None,
    ) -> sd.SpatialData:
        """Copy the current `SpatialData` object, optionally modifying some of its attributes.

        Parameters
        ----------
        images : dict[str, DataArray | DataTree] | None, optional
            A dictionary containing image data to replace the images in the
            original `SpatialData` object, or `None` to keep the original
            images. Defaults to `None`.
        labels : dict[str, DataArray | DataTree] | None, optional
            A dictionary containing label data to replace the labels in the
            original `SpatialData` object, or `None` to keep the original
            labels. Defaults to `None`.
        points : dict[str, DaskDataFrame] | None, optional
            A dictionary containing point data to replace the points in the
            original `SpatialData` object, or `None` to keep the original
            points. Defaults to `None`.
        shapes : dict[str, GeoDataFrame] | None, optional
            A dictionary containing shape data to replace the shapes in the
            original `SpatialData` object, or `None` to keep the original
            shapes. Defaults to `None`.
        table : dict[str, AnnData] | None, optional
            A dictionary or `AnnData` object containing table data to replace
            the table in the original `SpatialData` object, or `None` to keep
            the original table. Defaults to `None`.

        Returns
        -------
        sd.SpatialData
            A new `SpatialData` object that is a copy of the original
            `SpatialData` object, with any specified modifications.

        Notes
        -----
        This method creates a new `SpatialData` object with the same metadata
        and similar data as the original `SpatialData` object. The new object
        can be modified without affecting the original object.

        """
        sdata = sd.SpatialData(
            images=self._sdata.images if images is None else images,
            labels=self._sdata.labels if labels is None else labels,
            points=self._sdata.points if points is None else points,
            shapes=self._sdata.shapes if shapes is None else shapes,
            tables=self._sdata.tables if tables is None else tables,
        )
        sdata.plotting_tree = self._sdata.plotting_tree if hasattr(self._sdata, "plotting_tree") else OrderedDict()

        return sdata

    @_deprecation_alias(elements="element", version="0.3.0")
    def render_shapes(
        self,
        element: str | None = None,
        color: str | None = None,
        fill_alpha: float | int = 1.0,
        groups: list[str] | str | None = None,
        palette: list[str] | str | None = None,
        na_color: ColorLike | None = "lightgrey",
        outline: bool = False,
        outline_width: float | int = 1.5,
        outline_color: str | list[float] = "#000000ff",
        outline_alpha: float | int = 1.0,
        cmap: Colormap | str | None = None,
        norm: bool | Normalize = False,
        scale: float | int = 1.0,
        table_name: str | None = None,
        **kwargs: Any,
    ) -> sd.SpatialData:
        """
        Render shapes elements in SpatialData.

        In case of no elements specified, "broadcasting" of parameters is applied. This means that for any particular
        SpatialElement, we validate whether a given parameter is valid. If not valid for a particular SpatialElement the
        specific parameter for that particular SpatialElement will be ignored. If you want to set specific parameters
        for specific elements please chain the render functions: `pl.render_points(...).pl.render_points(...).pl.show()`
        .

        Parameters
        ----------
        element : str | None, optional
            The name of the shapes element to render. If `None`, all shapes elements in the `SpatialData` object will be
            used.
        color : str | None
            Can either be string representing a color-like or key in :attr:`sdata.table.obs`. The latter can be used to
            color by categorical or continuous variables. If `element` is `None`, if possible the color will be
            broadcasted to all elements. For this, the table in which the color key is found must annotate the
            respective element (region must be set to the specific element). If the color column is found in multiple
            locations, please provide the table_name to be used for the elements.
        fill_alpha : float | int, default 1.0
            Alpha value for the fill of shapes. If the alpha channel is present in a cmap passed by the user, this value
            will multiply the value present in the cmap.
        groups : list[str] | str | None
            When using `color` and the key represents discrete labels, `groups` can be used to show only a subset of
            them. Other values are set to NA. If elment is None, broadcasting behaviour is attempted (use the same
            values for all elements).
        palette :  list[str] | str | None
            Palette for discrete annotations. List of valid color names that should be used for the categories. Must
            match the number of groups. If element is None, broadcasting behaviour is attempted (use the same values for
            all elements). If groups is provided but not palette, palette is set to default "lightgray".
        na_color : ColorLike | None, default "lightgrey"
            Color to be used for NAs values, if present. Can either be a named color ("red"), a hex representation
            ("#000000ff") or a list of floats that represent RGB/RGBA values (1.0, 0.0, 0.0, 1.0). When None, the values
            won't be shown.
        outline : bool, default False
            If `True`, a border around the shape elements is plotted.
        outline_width : float | int, default 1.5
            Width of the border.
        outline_color : str | list[float], default "#000000ff"
            Color of the border. Can either be a named color ("red"), a hex representation ("#000000ff") or a list of
            floats that represent RGB/RGBA values (1.0, 0.0, 0.0, 1.0).
        outline_alpha : float | int, default 1.0
            Alpha value for the outline of shapes.
        cmap : Colormap | str | None, optional
            Colormap for discrete or continuous annotations using 'color', see :class:`matplotlib.colors.Colormap`.
        norm : bool | Normalize, default False
            Colormap normalization for continuous annotations.
        scale : float | int, default 1.0
            Value to scale circles, if present.
        table_name: str | None
            Name of the table containing the color(s) columns. If one name is given than the table is used for each
            spatial element to be plotted if the table annotates it. If you want to use different tables for particular
            elements, as specified under element.
        **kwargs : Any
            Additional arguments to be passed to cmap and norm.

        Notes
        -----
        - Empty geometries will be removed at the time of plotting.
        - An `outline_width` of 0.0 leads to no border being plotted.
        - When passing a color-like to 'color', this has precendence over the potential existence as a column name.

        Returns
        -------
        sd.SpatialData
            The modified SpatialData object with the rendered shapes.
        """
        params_dict = _validate_shape_render_params(
            self._sdata,
            element=element,
            fill_alpha=fill_alpha,
            groups=groups,
            palette=palette,
            color=color,
            na_color=na_color,
            outline=outline,
            outline_alpha=outline_alpha,
            outline_color=outline_color,
            outline_width=outline_width,
            cmap=cmap,
            norm=norm,
            scale=scale,
            table_name=table_name,
        )

        sdata = self._copy()
        sdata = _verify_plotting_tree(sdata)
        n_steps = len(sdata.plotting_tree.keys())
        cmap_params = _prepare_cmap_norm(
            cmap=cmap,
            norm=norm,
            na_color=na_color,  # type: ignore[arg-type]
            **kwargs,
        )

        outline_params = _set_outline(outline, outline_width, outline_color)

        for element, param_values in params_dict.items():
            sdata.plotting_tree[f"{n_steps+1}_render_shapes"] = ShapesRenderParams(
                element=element,
                color=param_values["color"],
                col_for_color=param_values["col_for_color"],
                groups=param_values["groups"],
                scale=param_values["scale"],
                outline_params=outline_params,
                cmap_params=cmap_params,
                palette=param_values["palette"],
                outline_alpha=param_values["outline_alpha"],
                fill_alpha=param_values["fill_alpha"],
                transfunc=kwargs.get("transfunc", None),
                table_name=param_values["table_name"],
            )
            n_steps += 1

        return sdata

    @_deprecation_alias(elements="element", version="0.3.0")
    def render_points(
        self,
        element: str | None = None,
        color: str | None = None,
        alpha: float | int = 1.0,
        groups: list[str] | str | None = None,
        palette: list[str] | str | None = None,
        na_color: ColorLike | None = "lightgrey",
        cmap: Colormap | str | None = None,
        norm: None | Normalize = None,
        size: float | int = 1.0,
        table_name: str | None = None,
        **kwargs: Any,
    ) -> sd.SpatialData:
        """
        Render points elements in SpatialData.

        In case of no elements specified, "broadcasting" of parameters is applied. This means that for any particular
        SpatialElement, we validate whether a given parameter is valid. If not valid for a particular SpatialElement the
        specific parameter for that particular SpatialElement will be ignored. If you want to set specific parameters
        for specific elements please chain the render functions: `pl.render_points(...).pl.render_points(...).pl.show()`
        .

        Parameters
        ----------
        element : str | None, optional
            The name of the points element to render. If `None`, all points elements in the `SpatialData` object will be
            used.
        color : str | None
            Can either be string representing a color-like or key in :attr:`sdata.table.obs`. The latter can be used to
            color by categorical or continuous variables. If `element` is `None`, if possible the color will be
            broadcasted to all elements. For this, the table in which the color key is found must annotate the
            respective element (region must be set to the specific element). If the color column is found in multiple
            locations, please provide the table_name to be used for the elements.
        alpha : float | int, default 1.0
            Alpha value for the points.
        groups : list[str] | str | None
            When using `color` and the key represents discrete labels, `groups` can be used to show only a subset of
            them. Other values are set to NA. If `element` is `None`, broadcasting behaviour is attempted (use the same
            values for all elements).
        palette : list[str] | str | None
            Palette for discrete annotations. List of valid color names that should be used for the categories. Must
            match the number of groups. If `element` is `None`, broadcasting behaviour is attempted (use the same values
            for all elements). If groups is provided but not palette, palette is set to default "lightgray".
        na_color : ColorLike | None, default "lightgrey"
            Color to be used for NAs values, if present. Can either be a named color ("red"), a hex representation
            ("#000000ff") or a list of floats that represent RGB/RGBA values (1.0, 0.0, 0.0, 1.0). When None, the values
            won't be shown.
        cmap : Colormap | str | None, optional
            Colormap for discrete or continuous annotations using 'color', see :class:`matplotlib.colors.Colormap`. If
            no palette is given and `color` refers to a categorical, the colors are sampled from this colormap.
        norm : bool | Normalize, default False
            Colormap normalization for continuous annotations.
        size : float | int, default 1.0
            Size of the points
        table_name: str | None
            Name of the table containing the color(s) columns. If one name is given than the table is used for each
            spatial element to be plotted if the table annotates it. If you want to use different tables for particular
            elements, as specified under element.
        kwargs
            Additional arguments to be passed to cmap and norm.

        Returns
        -------
        sd.SpatialData
            The modified SpatialData object with the rendered shapes.
        """
        params_dict = _validate_points_render_params(
            self._sdata,
            element=element,
            alpha=alpha,
            color=color,
            groups=groups,
            palette=palette,
            na_color=na_color,
            cmap=cmap,
            norm=norm,
            size=size,
            table_name=table_name,
        )

        sdata = self._copy()
        sdata = _verify_plotting_tree(sdata)
        n_steps = len(sdata.plotting_tree.keys())

        cmap_params = _prepare_cmap_norm(
            cmap=cmap,
            norm=norm,
            na_color=na_color,  # type: ignore[arg-type]
            **kwargs,
        )

        for element, param_values in params_dict.items():
            sdata.plotting_tree[f"{n_steps+1}_render_points"] = PointsRenderParams(
                element=element,
                color=param_values["color"],
                col_for_color=param_values["col_for_color"],
                groups=param_values["groups"],
                cmap_params=cmap_params,
                palette=param_values["palette"],
                alpha=param_values["alpha"],
                transfunc=kwargs.get("transfunc", None),
                size=param_values["size"],
                table_name=param_values["table_name"],
            )
            n_steps += 1

        return sdata

    @_deprecation_alias(elements="element", quantiles_for_norm="percentiles_for_norm", version="version 0.3.0")
    def render_images(
        self,
        element: str | None = None,
        channel: list[str] | list[int] | str | int | None = None,
        cmap: list[Colormap | str] | Colormap | str | None = None,
        norm: Normalize | None = None,
        na_color: ColorLike | None = (0.0, 0.0, 0.0, 0.0),
        palette: list[str] | str | None = None,
        alpha: float | int = 1.0,
        percentiles_for_norm: tuple[float, float] | None = None,
        scale: str | None = None,
        **kwargs: Any,
    ) -> sd.SpatialData:
        """
        Render image elements in SpatialData.

        In case of no elements specified, "broadcasting" of parameters is applied. This means that for any particular
        SpatialElement, we validate whether a given parameter is valid. If not valid for a particular SpatialElement the
        specific parameter for that particular SpatialElement will be ignored. If you want to set specific parameters
        for specific elements please chain the render functions: `pl.render_images(...).pl.render_images(...).pl.show()`
        .

        Parameters
        ----------
        element : str | None
            The name of the image element to render. If `None`, all image
            elements in the `SpatialData` object will be used and all parameters will be broadcasted if possible.
        channel : list[str] | list[int] | str | int | None
            To select specific channels to plot. Can be a single channel name/int or a
            list of channel names/ints. If `None`, all channels will be used.
        cmap : list[Colormap | str] | Colormap | str | None
            Colormap or list of colormaps for continuous annotations, see :class:`matplotlib.colors.Colormap`.
            Each colormap applies to a corresponding channel.
        norm : Normalize | None, optional
            Colormap normalization for continuous annotations, see :class:`matplotlib.colors.Normalize`.
            Applies to all channels if set.
        na_color : ColorLike | None, default (0.0, 0.0, 0.0, 0.0)
            Color to be used for NA values. Accepts color-like values (string, hex, RGB(A)).
        palette : list[str] | str | None
            Palette to color images. The number of palettes should be equal to the number of channels.
        alpha : float | int, default 1.0
            Alpha value for the images. Must be a numeric between 0 and 1.
        percentiles_for_norm : tuple[float, float] | None
            Optional pair of floats (pmin < pmax, 0-100) which will be used for quantile normalization.
        scale : str | None
            Influences the resolution of the rendering. Possibilities include:
                1) `None` (default): The image is rasterized to fit the canvas size. For
                multiscale images, the best scale is selected before rasterization.
                2) A scale name: Renders the specified scale ( of a multiscale image) as-is
                (with adjustments for dpi in `show()`).
                3) "full": Renders the full image without rasterization. In the case of
                multiscale images, the highest resolution scale is selected. Note that
                this may result in long computing times for large images.
        kwargs
            Additional arguments to be passed to cmap, norm, and other rendering functions.

        Returns
        -------
        sd.SpatialData
            The SpatialData object with the rendered images.
        """
        params_dict = _validate_image_render_params(
            self._sdata,
            element=element,
            channel=channel,
            alpha=alpha,
            palette=palette,
            na_color=na_color,
            cmap=cmap,
            norm=norm,
            scale=scale,
            percentiles_for_norm=percentiles_for_norm,
        )

        sdata = self._copy()
        sdata = _verify_plotting_tree(sdata)
        n_steps = len(sdata.plotting_tree.keys())

        cmap_params: list[CmapParams] | CmapParams
        if isinstance(cmap, list):
            cmap_params = [
                _prepare_cmap_norm(
                    cmap=c,
                    norm=norm,
                    na_color=na_color,  # type: ignore[arg-type]
                    **kwargs,
                )
                for c in cmap
            ]

        else:
            cmap_params = _prepare_cmap_norm(
                cmap=cmap,
                norm=norm,
                na_color=na_color,  # type: ignore[arg-type]
                **kwargs,
            )

        for element, param_values in params_dict.items():
            sdata.plotting_tree[f"{n_steps+1}_render_images"] = ImageRenderParams(
                element=element,
                channel=param_values["channel"],
                cmap_params=cmap_params,
                palette=param_values["palette"],
                alpha=param_values["alpha"],
                percentiles_for_norm=param_values["percentiles_for_norm"],
                scale=param_values["scale"],
            )
            n_steps += 1

        return sdata

    @_deprecation_alias(elements="element", version="0.3.0")
    def render_labels(
        self,
        element: str | None = None,
        color: str | None = None,
        groups: list[str] | str | None = None,
        contour_px: int = 3,
        outline: bool = False,
        palette: list[str] | str | None = None,
        cmap: Colormap | str | None = None,
        norm: Normalize | None = None,
        na_color: ColorLike | None = (0.0, 0.0, 0.0, 0.0),
        outline_alpha: float | int = 1.0,
        fill_alpha: float | int = 0.3,
        scale: str | None = None,
        table_name: str | None = None,
        **kwargs: Any,
    ) -> sd.SpatialData:
        """
        Render labels elements in SpatialData.

        In case of no elements specified, "broadcasting" of parameters is applied. This means that for any particular
        SpatialElement, we validate whether a given parameter is valid. If not valid for a particular SpatialElement the
        specific parameter for that particular SpatialElement will be ignored. If you want to set specific parameters
        for specific elements please chain the render functions: `pl.render_images(...).pl.render_images(...).pl.show()`
        .

        Parameters
        ----------
        element : str | None
            The name of the labels element to render. If `None`, all label
            elements in the `SpatialData` object will be used and all parameters will be broadcasted if possible.
        color : list[str] | str | None
            Can either be string representing a color-like or key in :attr:`sdata.table.obs`. The latter can be used to
            color by categorical or continuous variables. If the color column is found in multiple locations, please
            provide the table_name to be used for the element if you would like a specific table to be used. By default
            one table will automatically be choosen.
        groups : list[str] | str | None
            When using `color` and the key represents discrete labels, `groups` can be used to show only a subset of
            them. Other values are set to NA. The list can contain multiple discrete labels to be visualized.
        palette : list[str] | str | None
            Palette for discrete annotations. List of valid color names that should be used for the categories. Must
            match the number of groups. The list can contain multiple palettes (one per group) to be visualized. If
            groups is provided but not palette, palette is set to default "lightgray".
        contour_px : int, default 3
            Draw contour of specified width for each segment. If `None`, fills entire segment, see:
            func:`skimage.morphology.erosion`.
        outline : bool, default False
            Whether to plot boundaries around segmentation masks.
        cmap : Colormap | str | None
            Colormap for continuous annotations, see :class:`matplotlib.colors.Colormap`.
        norm : Normalize | None
            Colormap normalization for continuous annotations, see :class:`matplotlib.colors.Normalize`.
        na_color : ColorLike | None
            Color to be used for NAs values, if present.
        outline_alpha : float | int, default 1.0
            Alpha value for the outline of the labels.
        fill_alpha : float | int, default 0.3
            Alpha value for the fill of the labels.
        scale :  str | None
            Influences the resolution of the rendering. Possibilities for setting this parameter:
                1) None (default). The image is rasterized to fit the canvas size. For multiscale images, the best scale
                is selected before the rasterization step.
                2) Name of one of the scales in the multiscale image to be rendered. This scale is rendered as it is
                (exception: a dpi is specified in `show()`. Then the image is rasterized to fit the canvas and dpi).
                3) "full": render the full image without rasterization. In the case of a multiscale image, the scale
                with the highest resolution is selected. This can lead to long computing times for large images!
        table_name: str | None
            Name of the table containing the color columns.
        kwargs
            Additional arguments to be passed to cmap and norm.

        Returns
        -------
        None
        """
        params_dict = _validate_label_render_params(
            self._sdata,
            element=element,
            cmap=cmap,
            color=color,
            contour_px=contour_px,
            fill_alpha=fill_alpha,
            groups=groups,
            na_color=na_color,
            norm=norm,
            outline=outline,
            outline_alpha=outline_alpha,
            palette=palette,
            scale=scale,
            table_name=table_name,
        )

        sdata = self._copy()
        sdata = _verify_plotting_tree(sdata)
        n_steps = len(sdata.plotting_tree.keys())
        cmap_params = _prepare_cmap_norm(
            cmap=cmap,
            norm=norm,
            na_color=na_color,  # type: ignore[arg-type]
            **kwargs,
        )

        for element, param_values in params_dict.items():
            sdata.plotting_tree[f"{n_steps+1}_render_labels"] = LabelsRenderParams(
                element=element,
                color=param_values["color"],
                groups=param_values["groups"],
                contour_px=param_values["contour_px"],
                outline=param_values["outline"],
                cmap_params=cmap_params,
                palette=param_values["palette"],
                outline_alpha=param_values["outline_alpha"],
                fill_alpha=param_values["fill_alpha"],
                transfunc=kwargs.get("transfunc", None),
                scale=param_values["scale"],
                table_name=param_values["table_name"],
            )
            n_steps += 1
        return sdata

    def show(
        self,
        coordinate_systems: list[str] | str | None = None,
        legend_fontsize: int | float | _FontSize | None = None,
        legend_fontweight: int | _FontWeight = "bold",
        legend_loc: str | None = "right margin",
        legend_fontoutline: int | None = None,
        na_in_legend: bool = True,
        colorbar: bool = True,
        wspace: float | None = None,
        hspace: float = 0.25,
        ncols: int = 4,
        frameon: bool | None = None,
        figsize: tuple[float, float] | None = None,
        dpi: int | None = None,
        fig: Figure | None = None,
        title: list[str] | str | None = None,
        share_extent: bool = True,
        pad_extent: int | float = 0,
        ax: list[Axes] | Axes | None = None,
        return_ax: bool = False,
        save: str | Path | None = None,
    ) -> sd.SpatialData:
        """
        Plot the images in the SpatialData object.

        Parameters
        ----------
        coordinate_systems :
            Name(s) of the coordinate system(s) to be plotted. If None, all coordinate systems are plotted.
            If a coordinate system doesn't contain any relevant elements (as specified in the render_* calls),
            it is automatically not plotted.
        figsize :
            Size of the figure (width, height) in inches. The size of the actual canvas may deviate from this,
            depending on the dpi! In matplotlib, the actual figure size (in pixels) is dpi * figsize.
            If None, the default of matlotlib is used (6.4, 4.8)
        dpi :
            Resolution of the plot in dots per inch (as in matplotlib).
            If None, the default of matplotlib is used (100.0).
        ax :
            Matplotlib axes object to plot on. If None, a new figure is created.
            Works only if there is one image in the SpatialData object.
        ncols :
            Number of columns in the figure. Default is 4.
        return_ax :
            Whether to return the axes object created. False by default.
        colorbar :
            Whether to plot the colorbar. True by default.
        title :
            The title of the plot. If not provided the plot will have the name of the coordinate system as title.

        Returns
        -------
        sd.SpatialData
            A SpatialData object.
        """
        # copy the SpatialData object so we don't modify the original
        try:
            plotting_tree = self._sdata.plotting_tree
        except AttributeError as e:
            raise TypeError(
                "Please specify what to plot using the 'render_*' functions before calling 'show()`."
            ) from e

        _validate_show_parameters(
            coordinate_systems,
            legend_fontsize,
            legend_fontweight,
            legend_loc,
            legend_fontoutline,
            na_in_legend,
            colorbar,
            wspace,
            hspace,
            ncols,
            frameon,
            figsize,
            dpi,
            fig,
            title,
            share_extent,
            pad_extent,
            ax,
            return_ax,
            save,
        )

        sdata = self._copy()

        # Evaluate execution tree for plotting
        valid_commands = [
            "get_elements",
            "get_bb",
            "render_images",
            "render_shapes",
            "render_labels",
            "render_points",
        ]

        # prepare rendering params
        render_cmds = []
        for cmd, params in plotting_tree.items():
            # strip prefix from cmd and verify it's valid
            cmd = "_".join(cmd.split("_")[1:])

            if cmd not in valid_commands:
                raise ValueError(f"Command {cmd} is not valid.")

            if "render" in cmd:
                # verify that rendering commands have been called before
                render_cmds.append((cmd, params))

        if not render_cmds:
            raise TypeError("Please specify what to plot using the 'render_*' functions before calling 'imshow()'.")

        if title is not None:
            if isinstance(title, str):
                title = [title]

            if not all(isinstance(t, str) for t in title):
                raise TypeError("All titles must be strings.")

        # get original axis extent for later comparison
        ax_x_min, ax_x_max = (np.inf, -np.inf)
        ax_y_min, ax_y_max = (np.inf, -np.inf)

        if isinstance(ax, Axes) and _mpl_ax_contains_elements(ax):
            ax_x_min, ax_x_max = ax.get_xlim()
            ax_y_max, ax_y_min = ax.get_ylim()  # (0, 0) is top-left

        # handle coordinate system
        coordinate_systems = sdata.coordinate_systems if coordinate_systems is None else coordinate_systems
        if isinstance(coordinate_systems, str):
            coordinate_systems = [coordinate_systems]

        for cs in coordinate_systems:
            if cs not in sdata.coordinate_systems:
                raise ValueError(f"Unknown coordinate system '{cs}', valid choices are: {sdata.coordinate_systems}")

        # Check if user specified only certain elements to be plotted
        cs_contents = _get_cs_contents(sdata)

        elements_to_be_rendered = _get_elements_to_be_rendered(render_cmds, cs_contents, cs)

        # filter out cs without relevant elements
        cmds = [cmd for cmd, _ in render_cmds]
        coordinate_systems = _get_valid_cs(
            sdata=sdata,
            coordinate_systems=coordinate_systems,
            render_images="render_images" in cmds,
            render_labels="render_labels" in cmds,
            render_points="render_points" in cmds,
            render_shapes="render_shapes" in cmds,
            elements=elements_to_be_rendered,
        )

        # catch error in ruff-friendly way
        if ax is not None:  # we'll generate matching number then
            n_ax = 1 if isinstance(ax, Axes) else len(ax)
            if len(coordinate_systems) != n_ax:
                raise ValueError(
                    f"Mismatch between number of matplotlib axes objects ({n_ax}) "
                    f"and number of coordinate systems ({len(coordinate_systems)})."
                )

        # set up canvas
        fig_params, scalebar_params = _prepare_params_plot(
            num_panels=len(coordinate_systems),
            figsize=figsize,
            dpi=dpi,
            fig=fig,
            ax=ax,
            wspace=wspace,
            hspace=hspace,
            ncols=ncols,
            frameon=frameon,
        )
        legend_params = LegendParams(
            legend_fontsize=legend_fontsize,
            legend_fontweight=legend_fontweight,
            legend_loc=legend_loc,
            legend_fontoutline=legend_fontoutline,
            na_in_legend=na_in_legend,
            colorbar=colorbar,
        )

        cs_contents = _get_cs_contents(sdata)

        # go through tree

        for i, cs in enumerate(coordinate_systems):
            with warnings.catch_warnings():
                warnings.filterwarnings("ignore", category=UserWarning)
                sdata = self._copy()
            _, has_images, has_labels, has_points, has_shapes = (
                cs_contents.query(f"cs == '{cs}'").iloc[0, :].values.tolist()
            )
            ax = fig_params.ax if fig_params.axs is None else fig_params.axs[i]

            wants_images = False
            wants_labels = False
            wants_points = False
            wants_shapes = False
            wanted_elements: list[str] = []

            for cmd, params in render_cmds:
                # We create a copy here as the wanted elements can change from one cs to another.
                params_copy = deepcopy(params)
                if cmd == "render_images" and has_images:
                    wanted_elements, wanted_images_on_this_cs, wants_images = _get_wanted_render_elements(
                        sdata, wanted_elements, params_copy, cs, "images"
                    )

                    if wanted_images_on_this_cs:
                        rasterize = (params_copy.scale is None) or (
                            isinstance(params_copy.scale, str)
                            and params_copy.scale != "full"
                            and (dpi is not None or figsize is not None)
                        )
                        _render_images(
                            sdata=sdata,
                            render_params=params_copy,
                            coordinate_system=cs,
                            ax=ax,
                            fig_params=fig_params,
                            scalebar_params=scalebar_params,
                            legend_params=legend_params,
                            rasterize=rasterize,
                        )

                elif cmd == "render_shapes" and has_shapes:
                    wanted_elements, wanted_shapes_on_this_cs, wants_shapes = _get_wanted_render_elements(
                        sdata, wanted_elements, params_copy, cs, "shapes"
                    )

                    if wanted_shapes_on_this_cs:
                        _render_shapes(
                            sdata=sdata,
                            render_params=params_copy,
                            coordinate_system=cs,
                            ax=ax,
                            fig_params=fig_params,
                            scalebar_params=scalebar_params,
                            legend_params=legend_params,
                        )

                elif cmd == "render_points" and has_points:
                    wanted_elements, wanted_points_on_this_cs, wants_points = _get_wanted_render_elements(
                        sdata, wanted_elements, params_copy, cs, "points"
                    )

                    if wanted_points_on_this_cs:
                        _render_points(
                            sdata=sdata,
                            render_params=params_copy,
                            coordinate_system=cs,
                            ax=ax,
                            fig_params=fig_params,
                            scalebar_params=scalebar_params,
                            legend_params=legend_params,
                        )

                elif cmd == "render_labels" and has_labels:
                    wanted_elements, wanted_labels_on_this_cs, wants_labels = _get_wanted_render_elements(
                        sdata, wanted_elements, params_copy, cs, "labels"
                    )

                    if wanted_labels_on_this_cs:
                        if (table := params_copy.table_name) is not None:
                            colors = sc.get.obs_df(sdata[table], params_copy.color)
                            if isinstance(colors.dtype, pd.CategoricalDtype):
                                _maybe_set_colors(
                                    source=sdata[table],
                                    target=sdata[table],
                                    key=params_copy.color,
                                    palette=params_copy.palette,
                                )

                        rasterize = (params_copy.scale is None) or (
                            isinstance(params_copy.scale, str)
                            and params_copy.scale != "full"
                            and (dpi is not None or figsize is not None)
                        )
                        _render_labels(
                            sdata=sdata,
                            render_params=params_copy,
                            coordinate_system=cs,
                            ax=ax,
                            fig_params=fig_params,
                            scalebar_params=scalebar_params,
                            legend_params=legend_params,
                            rasterize=rasterize,
                        )

                if title is None:
                    t = cs
                elif len(title) == 1:
                    t = title[0]
                else:
                    try:
                        t = title[i]
                    except IndexError as e:
                        raise IndexError("The number of titles must match the number of coordinate systems.") from e
                ax.set_title(t)
                ax.set_aspect("equal")

            extent = get_extent(
                sdata,
                coordinate_system=cs,
                has_images=has_images and wants_images,
                has_labels=has_labels and wants_labels,
                has_points=has_points and wants_points,
                has_shapes=has_shapes and wants_shapes,
                elements=wanted_elements,
            )
            cs_x_min, cs_x_max = extent["x"]
            cs_y_min, cs_y_max = extent["y"]

            if any([has_images, has_labels, has_points, has_shapes]):
                # If the axis already has limits, only expand them but not overwrite
                x_min = min(ax_x_min, cs_x_min) - pad_extent
                x_max = max(ax_x_max, cs_x_max) + pad_extent
                y_min = min(ax_y_min, cs_y_min) - pad_extent
                y_max = max(ax_y_max, cs_y_max) + pad_extent
                ax.set_xlim(x_min, x_max)
                ax.set_ylim(y_max, y_min)  # (0, 0) is top-left

        if fig_params.fig is not None and save is not None:
            save_fig(fig_params.fig, path=save)

        # Manually show plot if we're not in interactive mode
        # https://stackoverflow.com/a/64523765
        if not hasattr(sys, "ps1"):
            plt.show()
        return (fig_params.ax if fig_params.axs is None else fig_params.axs) if return_ax else None  # shuts up ruff<|MERGE_RESOLUTION|>--- conflicted
+++ resolved
@@ -13,12 +13,8 @@
 import scanpy as sc
 import spatialdata as sd
 from anndata import AnnData
-<<<<<<< HEAD
 from dask.dataframe import DataFrame as DaskDataFrame
-=======
-from dask.dataframe.core import DataFrame as DaskDataFrame
 from datatree import DataTree
->>>>>>> 80dfe4ba
 from geopandas import GeoDataFrame
 from matplotlib.axes import Axes
 from matplotlib.colors import Colormap, Normalize
