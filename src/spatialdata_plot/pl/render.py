--- conflicted
+++ resolved
@@ -119,7 +119,6 @@
         outline_alpha: Optional[float] = None,
         **kwargs: Any,
     ) -> PatchCollection:
-<<<<<<< HEAD
         polygon_df = shapes[shapes["geometry"].apply(lambda geom: geom.geom_type == "Polygon")]
         multipolygon_df = shapes[shapes["geometry"].apply(lambda geom: geom.geom_type == "MultiPolygon")]
         circle_df = shapes[shapes["geometry"].apply(lambda geom: geom.geom_type == "Point")]
@@ -133,17 +132,6 @@
             ]
         if len(multipolygon_df) > 0:
             patches += [_make_patch_from_multipolygon(mp) for mp in multipolygon_df["geometry"]]
-=======
-        patches = []
-        for shape in shapes:
-            # We assume that all elements in one collection are of the same type
-            if shape["geometry"].iloc[0].geom_type == "Polygon":
-                patches += [Polygon(p.exterior.coords, closed=True) for p in shape["geometry"]]
-            elif shape["geometry"].iloc[0].geom_type == "Point":
-                patches += [
-                    Circle((circ.x, circ.y), radius=r * s) for circ, r in zip(shape["geometry"], shape["radius"])
-                ]
->>>>>>> 3a70a994
 
         cmap = kwargs["cmap"]
 
