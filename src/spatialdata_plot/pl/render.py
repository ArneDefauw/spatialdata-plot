from __future__ import annotations

import contextlib
from collections.abc import Sequence
from copy import copy
from dataclasses import dataclass
from functools import partial
<<<<<<< HEAD
from itertools import chain
from typing import Any, Callable, Optional, Union
=======
from typing import Any, Callable, Union
>>>>>>> 538d081a

import geopandas as gpd
import matplotlib
import numpy as np
import pandas as pd
import scanpy as sc
import spatial_image
import spatialdata as sd
from anndata import AnnData
from geopandas import GeoDataFrame
from matplotlib import colors
from matplotlib.collections import PatchCollection
from matplotlib.colors import ColorConverter, ListedColormap, Normalize
from matplotlib.patches import Circle, Polygon
from pandas.api.types import is_categorical_dtype
from scanpy._settings import settings as sc_settings
from spatialdata.models import (
    Image2DModel,
    Labels2DModel,
)

from spatialdata_plot._logging import logger
from spatialdata_plot.pl.utils import (
    CmapParams,
    FigParams,
    LegendParams,
    OutlineParams,
    ScalebarParams,
    _decorate_axs,
    _get_colors_for_categorical_obs,
    _get_linear_colormap,
    _make_patch_from_multipolygon,
    _map_color_seg,
    _maybe_set_colors,
    _normalize,
    _set_color_source_vec,
)
from spatialdata_plot.pp.utils import _get_instance_key, _get_region_key

_Normalize = Union[Normalize, Sequence[Normalize]]
to_hex = partial(colors.to_hex, keep_alpha=True)


@dataclass
class ShapesRenderParams:
    """Labels render parameters.."""

    cmap_params: CmapParams
    outline_params: OutlineParams
    elements: str | Sequence[str] | None = None
    color: str | None = None
    groups: str | Sequence[str] | None = None
    contour_px: int | None = None
    alt_var: str | None = None
    layer: str | None = None
    palette: ListedColormap | str | None = None
    outline_alpha: float = 1.0
    fill_alpha: float = 0.3
    size: float = 1.0
    transfunc: Callable[[float], float] | None = None


def _render_shapes(
    sdata: sd.SpatialData,
    render_params: ShapesRenderParams,
    coordinate_system: str,
    ax: matplotlib.axes.SubplotBase,
    fig_params: FigParams,
    scalebar_params: ScalebarParams,
    legend_params: LegendParams,
) -> None:
    elements = render_params.elements

    sdata_filt = sdata.filter_by_coordinate_system(
        coordinate_system=coordinate_system,
        filter_table=sdata.table is not None,
    )
    if isinstance(elements, str):
        elements = [elements]

    if elements is None:
        elements = list(sdata_filt.shapes.keys())

    shapes = [sdata.shapes[e] for e in elements]
    n_shapes = sum([len(s) for s in shapes])

    if sdata.table is None:
        table = AnnData(None, obs=pd.DataFrame(index=pd.Index(np.arange(n_shapes), dtype=str)))
    else:
        table = sdata.table[sdata.table.obs[_get_region_key(sdata)].isin(elements)]

    # get color vector (categorical or continuous)
    color_source_vector, color_vector, _ = _set_color_source_vec(
        adata=table,
        value_to_plot=render_params.color,
        alt_var=render_params.alt_var,
        layer=render_params.layer,
        groups=render_params.groups,
        palette=render_params.palette,
        na_color=render_params.cmap_params.na_color,
        alpha=render_params.fill_alpha,
    )

    # color_source_vector is None when the values aren't categorical
    if color_source_vector is None and render_params.transfunc is not None:
        color_vector = render_params.transfunc(color_vector)

    def _get_collection_shape(
        shapes: list[GeoDataFrame],
        c: Any,
        s: float,
        norm: Any,
        fill_alpha: None | float = None,
        outline_alpha: None | float = None,
        **kwargs: Any,
    ) -> PatchCollection:
        polygon_df = shapes[
            shapes["geometry"].apply(lambda geom: geom.geom_type == "Polygon")  # type: ignore[call-overload]
        ]
        multipolygon_df = shapes[
            shapes["geometry"].apply(lambda geom: geom.geom_type == "MultiPolygon")  # type: ignore[call-overload]
        ]
        circle_df = shapes[
            shapes["geometry"].apply(lambda geom: geom.geom_type == "Point")  # type: ignore[call-overload]
        ]

        patches = []
<<<<<<< HEAD
        if len(polygon_df) > 0:
            patches += [Polygon(p.exterior.coords, closed=True) for p in polygon_df["geometry"]]
        if len(circle_df) > 0:
            patches += [
                Circle((circ.x, circ.y), radius=r * s) for circ, r in zip(circle_df["geometry"], circle_df["radius"])
            ]
        if len(multipolygon_df) > 0:
            patches += [_make_patch_from_multipolygon(mp) for mp in multipolygon_df["geometry"]]

        # flatten list since multipolygons cause a nested list
        with contextlib.suppress(Exception):
            patches = list(chain.from_iterable([x] if not isinstance(x, list) else x for x in patches))
=======
        for shape in shapes:
            # remove empty points/polygons
            shape = shape[shape["geometry"].apply(lambda geom: not geom.is_empty)]
            # We assume that all elements in one collection are of the same type
            if shape["geometry"].iloc[0].geom_type == "Polygon":
                patches += [Polygon(p.exterior.coords, closed=True) for p in shape["geometry"]]
            elif shape["geometry"].iloc[0].geom_type == "Point":
                patches += [
                    Circle((circ.x, circ.y), radius=r * s) for circ, r in zip(shape["geometry"], shape["radius"])
                ]
>>>>>>> 538d081a

        cmap = kwargs["cmap"]

        try:
            # fails when numeric
            fill_c = ColorConverter().to_rgba_array(c)
        except ValueError:
            if norm is None:
                c = cmap(c)
            else:
                norm = colors.Normalize(vmin=min(c), vmax=max(c))
                c = cmap(norm(c))

        fill_c = ColorConverter().to_rgba_array(c)
        fill_c[..., -1] = render_params.fill_alpha

        if render_params.outline_params.outline:
            outline_c = ColorConverter().to_rgba_array(render_params.outline_params.outline_color)
            outline_c[..., -1] = render_params.outline_alpha
        else:
            outline_c = None

        return PatchCollection(
            patches,
            snap=False,
            # zorder=4,
            lw=render_params.outline_params.linewidth,
            facecolor=fill_c,
            edgecolor=outline_c,
            **kwargs,
        )

    norm = copy(render_params.cmap_params.norm)

    if len(color_vector) == 0:
        color_vector = [render_params.cmap_params.na_color]

    shapes = pd.concat(shapes, ignore_index=True)
    shapes = gpd.GeoDataFrame(shapes, geometry="geometry")
    _cax = _get_collection_shape(
        shapes=shapes,
        s=render_params.size,
        c=color_vector,
        rasterized=sc_settings._vector_friendly,
        cmap=render_params.cmap_params.cmap,
        norm=norm,
        fill_alpha=render_params.fill_alpha,
        outline_alpha=render_params.outline_alpha
        # **kwargs,
    )

    cax = ax.add_collection(_cax)

    palette = ListedColormap(set(color_vector)) if render_params.palette is None else render_params.palette

    _ = _decorate_axs(
        ax=ax,
        cax=cax,
        fig_params=fig_params,
        adata=table,
        value_to_plot=render_params.color,
        color_source_vector=color_source_vector,
        palette=palette,
        alpha=render_params.fill_alpha,
        na_color=render_params.cmap_params.na_color,
        legend_fontsize=legend_params.legend_fontsize,
        legend_fontweight=legend_params.legend_fontweight,
        legend_loc=legend_params.legend_loc,
        legend_fontoutline=legend_params.legend_fontoutline,
        na_in_legend=legend_params.na_in_legend,
        colorbar=legend_params.colorbar,
        scalebar_dx=scalebar_params.scalebar_dx,
        scalebar_units=scalebar_params.scalebar_units,
        # scalebar_kwargs=scalebar_params.scalebar_kwargs,
    )
    ax.set_aspect("equal")
    ax.invert_yaxis()


@dataclass
class PointsRenderParams:
    """Points render parameters.."""

    cmap_params: CmapParams
    elements: str | Sequence[str] | None = None
    color: str | None = None
    groups: str | Sequence[str] | None = None
    palette: ListedColormap | str | None = None
    alpha: float = 1.0
    size: float = 1.0
    transfunc: Callable[[float], float] | None = None


def _render_points(
    sdata: sd.SpatialData,
    render_params: PointsRenderParams,
    coordinate_system: str,
    ax: matplotlib.axes.SubplotBase,
    fig_params: FigParams,
    scalebar_params: ScalebarParams,
    legend_params: LegendParams,
) -> None:
    elements = render_params.elements

    sdata_filt = sdata.filter_by_coordinate_system(
        coordinate_system=coordinate_system,
        filter_table=sdata.table is not None,
    )
    if isinstance(elements, str):
        elements = [elements]

    if elements is None:
        elements = list(sdata_filt.points.keys())

    points = [sdata.points[e] for e in elements]

    coords = ["x", "y"]
    if render_params.color is not None:
        color = [render_params.color] if isinstance(render_params.color, str) else render_params.color
        coords.extend(color)

    point_df = pd.concat([point[coords].compute() for point in points], axis=0)

    # we construct an anndata to hack the plotting functions
    adata = AnnData(
        X=point_df[["x", "y"]].values, obs=point_df[coords].reset_index(), dtype=point_df[["x", "y"]].values.dtype
    )
    if render_params.color is not None:
        cols = sc.get.obs_df(adata, render_params.color)
        # maybe set color based on type
        if is_categorical_dtype(cols):
            _maybe_set_colors(
                source=adata,
                target=adata,
                key=render_params.color,
                palette=render_params.palette,
            )
    color_source_vector, color_vector, _ = _set_color_source_vec(
        adata=adata,
        value_to_plot=render_params.color,
        groups=render_params.groups,
        palette=render_params.palette,
        na_color=render_params.cmap_params.na_color,
        alpha=render_params.alpha,
    )

    # color_source_vector is None when the values aren't categorical
    if color_source_vector is None and render_params.transfunc is not None:
        color_vector = render_params.transfunc(color_vector)

    norm = copy(render_params.cmap_params.norm)
    _cax = ax.scatter(
        adata[:, 0].X.flatten(),
        adata[:, 1].X.flatten(),
        s=render_params.size,
        c=color_vector,
        rasterized=sc_settings._vector_friendly,
        cmap=render_params.cmap_params.cmap,
        norm=norm,
        alpha=render_params.alpha,
        # **kwargs,
    )
    cax = ax.add_collection(_cax)
    _ = _decorate_axs(
        ax=ax,
        cax=cax,
        fig_params=fig_params,
        adata=adata,
        value_to_plot=render_params.color,
        color_source_vector=color_source_vector,
        palette=render_params.palette,
        alpha=render_params.alpha,
        na_color=render_params.cmap_params.na_color,
        legend_fontsize=legend_params.legend_fontsize,
        legend_fontweight=legend_params.legend_fontweight,
        legend_loc=legend_params.legend_loc,
        legend_fontoutline=legend_params.legend_fontoutline,
        na_in_legend=legend_params.na_in_legend,
        colorbar=legend_params.colorbar,
        scalebar_dx=scalebar_params.scalebar_dx,
        scalebar_units=scalebar_params.scalebar_units,
        # scalebar_kwargs=scalebar_params.scalebar_kwargs,
    )
    ax.set_aspect("equal")
    ax.invert_yaxis()


@dataclass
class ImageRenderParams:
    """Labels render parameters.."""

    cmap_params: list[CmapParams] | CmapParams
    elements: str | Sequence[str] | None = None
    channel: list[str] | list[int] | int | str | None = None
    palette: ListedColormap | str | None = None
    alpha: float = 1.0
    quantiles_for_norm: tuple[float | None, float | None] = (3.0, 99.8)  # defaults from CSBDeep


def _render_images(
    sdata: sd.SpatialData,
    render_params: ImageRenderParams,
    coordinate_system: str,
    ax: matplotlib.axes.SubplotBase,
    fig_params: FigParams,
    scalebar_params: ScalebarParams,
    legend_params: LegendParams,
) -> None:
    elements = render_params.elements

    sdata_filt = sdata.filter_by_coordinate_system(
        coordinate_system=coordinate_system,
        filter_table=sdata.table is not None,
    )

    if isinstance(elements, str):
        elements = [elements]

    if elements is None:
        elements = list(sdata_filt.images.keys())

    images = [sdata.images[e] for e in elements]
    for img, img_key in zip(images, elements):
        if not isinstance(img, spatial_image.SpatialImage):
            img = Image2DModel.parse(img["scale0"].ds.to_array().squeeze(axis=0))
            logger.warning(f"Multi-scale images not yet supported, using scale0 of multi-scale image '{img_key}'.")

        if render_params.channel is None:
            channels = img.coords["c"].values
        else:
            channels = (
                [render_params.channel] if isinstance(render_params.channel, (str, int)) else render_params.channel
            )

        n_channels = len(channels)

        # True if user gave n cmaps for n channels
        got_multiple_cmaps = isinstance(render_params.cmap_params, list)
        if got_multiple_cmaps:
            logger.warning(
                "You're blending multiple cmaps. "
                "If the plot doesn't look like you expect, it might be because your "
                "cmaps go from a given color to 'white', and not to 'transparent'. "
                "Therefore, the 'white' of higher layers will overlay the lower layers. "
                "Consider using 'palette' instead."
            )

        # not using got_multiple_cmaps here because of ruff :(
        if isinstance(render_params.cmap_params, list) and len(render_params.cmap_params) != n_channels:
            raise ValueError("If 'cmap' is provided, its length must match the number of channels.")

        # 1) Image has only 1 channel
        if n_channels == 1 and not isinstance(render_params.cmap_params, list):
            layer = img.sel(c=channels).squeeze()

            if render_params.quantiles_for_norm != (None, None):
                layer = _normalize(
                    layer, pmin=render_params.quantiles_for_norm[0], pmax=render_params.quantiles_for_norm[1], clip=True
                )

            if render_params.cmap_params.norm is not None:  # type: ignore[attr-defined]
                layer = render_params.cmap_params.norm(layer)  # type: ignore[attr-defined]

            if render_params.palette is None:
                cmap = render_params.cmap_params.cmap  # type: ignore[attr-defined]
            else:
                cmap = _get_linear_colormap([render_params.palette], "k")[0]

            ax.imshow(
                layer,  # get rid of the channel dimension
                cmap=cmap,
                alpha=render_params.alpha,
            )

        # 2) Image has any number of channels but 1
        else:
            layers = {}
            for i, c in enumerate(channels):
                layers[c] = img.sel(c=c).copy(deep=True).squeeze()

                if render_params.quantiles_for_norm != (None, None):
                    layers[c] = _normalize(
                        layers[c],
                        pmin=render_params.quantiles_for_norm[0],
                        pmax=render_params.quantiles_for_norm[1],
                        clip=True,
                    )

                if not isinstance(render_params.cmap_params, list):
                    if render_params.cmap_params.norm is not None:
                        layers[c] = render_params.cmap_params.norm(layers[c])
                else:
                    if render_params.cmap_params[i].norm is not None:
                        layers[c] = render_params.cmap_params[i].norm(layers[c])

            # 2A) Image has 3 channels, no palette/cmap info -> use RGB
            if n_channels == 3 and render_params.palette is None and not got_multiple_cmaps:
                ax.imshow(np.stack([layers[c] for c in channels], axis=-1), alpha=render_params.alpha)

            # 2B) Image has n channels, no palette/cmap info -> sample n categorical colors
            elif render_params.palette is None and not got_multiple_cmaps:
                # overwrite if n_channels == 2 for intuitive result
                if n_channels == 2:
                    seed_colors = ["#ff0000ff", "#00ff00ff"]
                else:
                    seed_colors = _get_colors_for_categorical_obs(list(range(n_channels)))

                channel_cmaps = [_get_linear_colormap([c], "k")[0] for c in seed_colors]

                # Apply cmaps to each channel and add up
                colored = np.stack([channel_cmaps[i](layers[c]) for i, c in enumerate(channels)], 0).sum(0)

                # Remove alpha channel so we can overwrite it from render_params.alpha
                colored = colored[:, :, :3]

                ax.imshow(
                    colored,
                    alpha=render_params.alpha,
                )

            # 2C) Image has n channels and palette info
            elif render_params.palette is not None and not got_multiple_cmaps:
                if len(render_params.palette) != n_channels:
                    raise ValueError("If 'palette' is provided, its length must match the number of channels.")

                channel_cmaps = [_get_linear_colormap([c], "k")[0] for c in render_params.palette]

                # Apply cmaps to each channel and add up
                colored = np.stack([channel_cmaps[i](layers[c]) for i, c in enumerate(channels)], 0).sum(0)

                # Remove alpha channel so we can overwrite it from render_params.alpha
                colored = colored[:, :, :3]

                ax.imshow(
                    colored,
                    alpha=render_params.alpha,
                )

            elif render_params.palette is None and got_multiple_cmaps:
                channel_cmaps = [cp.cmap for cp in render_params.cmap_params]  # type: ignore[union-attr]

                # Apply cmaps to each channel, add up and normalize to [0, 1]
                colored = np.stack([channel_cmaps[i](layers[c]) for i, c in enumerate(channels)], 0).sum(0) / n_channels

                # Remove alpha channel so we can overwrite it from render_params.alpha
                colored = colored[:, :, :3]

                ax.imshow(
                    colored,
                    alpha=render_params.alpha,
                )

            elif render_params.palette is not None and got_multiple_cmaps:
                raise ValueError("If 'palette' is provided, 'cmap' must be None.")


@dataclass
class LabelsRenderParams:
    """Labels render parameters.."""

    cmap_params: CmapParams
    elements: str | Sequence[str] | None = None
    color: str | None = None
    groups: str | Sequence[str] | None = None
    contour_px: int | None = None
    outline: bool = False
    alt_var: str | None = None
    layer: str | None = None
    palette: ListedColormap | str | None = None
    outline_alpha: float = 1.0
    fill_alpha: float = 0.4
    transfunc: Callable[[float], float] | None = None


def _render_labels(
    sdata: sd.SpatialData,
    render_params: LabelsRenderParams,
    coordinate_system: str,
    ax: matplotlib.axes.SubplotBase,
    fig_params: FigParams,
    scalebar_params: ScalebarParams,
    legend_params: LegendParams,
) -> None:
    elements = render_params.elements

    sdata_filt = sdata.filter_by_coordinate_system(
        coordinate_system=coordinate_system,
        filter_table=sdata.table is not None,
    )
    if isinstance(elements, str):
        elements = [elements]

    if elements is None:
        elements = list(sdata_filt.labels.keys())

    labels = [sdata.labels[e] for e in elements]

    for label, label_key in zip(labels, elements):
        if not isinstance(label, spatial_image.SpatialImage):
            label = Labels2DModel.parse(label["scale0"].ds.to_array().squeeze(axis=0))
            logger.warning(f"Multi-scale labels not yet supported, using scale0 of multi-scale label '{label_key}'.")

        if sdata.table is None:
            instance_id = np.unique(label)
            table = AnnData(None, obs=pd.DataFrame(index=np.arange(len(instance_id))))
        else:
            instance_key = _get_instance_key(sdata)
            region_key = _get_region_key(sdata)

            table = sdata.table[sdata.table.obs[region_key].isin([label_key])]

            # get isntance id based on subsetted table
            instance_id = table.obs[instance_key].values

        # get color vector (categorical or continuous)
        color_source_vector, color_vector, categorical = _set_color_source_vec(
            adata=table,
            value_to_plot=render_params.color,
            alt_var=render_params.alt_var,
            layer=render_params.layer,
            groups=render_params.groups,
            palette=render_params.palette,
            na_color=render_params.cmap_params.na_color,
            alpha=render_params.fill_alpha,
        )

        if (render_params.fill_alpha != render_params.outline_alpha) and render_params.contour_px is not None:
            # First get the labels infill and plot them
            labels_infill = _map_color_seg(
                seg=label.values,
                cell_id=instance_id,
                color_vector=color_vector,
                color_source_vector=color_source_vector,
                cmap_params=render_params.cmap_params,
                seg_erosionpx=None,
                seg_boundaries=render_params.outline,
                na_color=render_params.cmap_params.na_color,
            )

            _cax = ax.imshow(
                labels_infill,
                rasterized=True,
                cmap=render_params.cmap_params.cmap if not categorical else None,
                norm=render_params.cmap_params.norm if not categorical else None,
                alpha=render_params.fill_alpha,
                origin="lower",
                # zorder=3,
            )
            cax = ax.add_image(_cax)

            # Then overlay the contour
            labels_contour = _map_color_seg(
                seg=label.values,
                cell_id=instance_id,
                color_vector=color_vector,
                color_source_vector=color_source_vector,
                cmap_params=render_params.cmap_params,
                seg_erosionpx=render_params.contour_px,
                seg_boundaries=render_params.outline,
                na_color=render_params.cmap_params.na_color,
            )

            _cax = ax.imshow(
                labels_contour,
                rasterized=True,
                cmap=render_params.cmap_params.cmap if not categorical else None,
                norm=render_params.cmap_params.norm if not categorical else None,
                alpha=render_params.outline_alpha,
                origin="lower",
                # zorder=4,
            )
            cax = ax.add_image(_cax)

        else:
            # Default: no alpha, contour = infill
            label = _map_color_seg(
                seg=label,
                cell_id=instance_id,
                color_vector=color_vector,
                color_source_vector=color_source_vector,
                cmap_params=render_params.cmap_params,
                seg_erosionpx=render_params.contour_px,
                seg_boundaries=render_params.outline,
                na_color=render_params.cmap_params.na_color,
            )

            _cax = ax.imshow(
                label,
                rasterized=True,
                cmap=render_params.cmap_params.cmap if not categorical else None,
                norm=render_params.cmap_params.norm if not categorical else None,
                alpha=render_params.fill_alpha,
                origin="lower",
                # zorder=4,
            )
            cax = ax.add_image(_cax)

        _ = _decorate_axs(
            ax=ax,
            cax=cax,
            fig_params=fig_params,
            adata=table,
            value_to_plot=render_params.color,
            color_source_vector=color_source_vector,
            palette=render_params.palette,
            alpha=render_params.fill_alpha,
            na_color=render_params.cmap_params.na_color,
            legend_fontsize=legend_params.legend_fontsize,
            legend_fontweight=legend_params.legend_fontweight,
            legend_loc=legend_params.legend_loc,
            legend_fontoutline=legend_params.legend_fontoutline,
            na_in_legend=legend_params.na_in_legend,
            colorbar=legend_params.colorbar,
            scalebar_dx=scalebar_params.scalebar_dx,
            scalebar_units=scalebar_params.scalebar_units,
            # scalebar_kwargs=scalebar_params.scalebar_kwargs,
        )<|MERGE_RESOLUTION|>--- conflicted
+++ resolved
@@ -5,12 +5,8 @@
 from copy import copy
 from dataclasses import dataclass
 from functools import partial
-<<<<<<< HEAD
 from itertools import chain
-from typing import Any, Callable, Optional, Union
-=======
-from typing import Any, Callable, Union
->>>>>>> 538d081a
+from typing import Any, Callable
 
 import geopandas as gpd
 import matplotlib
@@ -50,7 +46,7 @@
 )
 from spatialdata_plot.pp.utils import _get_instance_key, _get_region_key
 
-_Normalize = Union[Normalize, Sequence[Normalize]]
+_Normalize = Normalize | Sequence[Normalize]
 to_hex = partial(colors.to_hex, keep_alpha=True)
 
 
@@ -127,6 +123,12 @@
         outline_alpha: None | float = None,
         **kwargs: Any,
     ) -> PatchCollection:
+
+        print(shapes)
+        patches = []
+        # remove empty points/polygons
+        shapes = shapes[shapes["geometry"].apply(lambda geom: not geom.is_empty)]
+        
         polygon_df = shapes[
             shapes["geometry"].apply(lambda geom: geom.geom_type == "Polygon")  # type: ignore[call-overload]
         ]
@@ -136,9 +138,7 @@
         circle_df = shapes[
             shapes["geometry"].apply(lambda geom: geom.geom_type == "Point")  # type: ignore[call-overload]
         ]
-
-        patches = []
-<<<<<<< HEAD
+        
         if len(polygon_df) > 0:
             patches += [Polygon(p.exterior.coords, closed=True) for p in polygon_df["geometry"]]
         if len(circle_df) > 0:
@@ -151,18 +151,6 @@
         # flatten list since multipolygons cause a nested list
         with contextlib.suppress(Exception):
             patches = list(chain.from_iterable([x] if not isinstance(x, list) else x for x in patches))
-=======
-        for shape in shapes:
-            # remove empty points/polygons
-            shape = shape[shape["geometry"].apply(lambda geom: not geom.is_empty)]
-            # We assume that all elements in one collection are of the same type
-            if shape["geometry"].iloc[0].geom_type == "Polygon":
-                patches += [Polygon(p.exterior.coords, closed=True) for p in shape["geometry"]]
-            elif shape["geometry"].iloc[0].geom_type == "Point":
-                patches += [
-                    Circle((circ.x, circ.y), radius=r * s) for circ, r in zip(shape["geometry"], shape["radius"])
-                ]
->>>>>>> 538d081a
 
         cmap = kwargs["cmap"]
 
