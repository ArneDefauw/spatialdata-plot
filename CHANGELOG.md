# Changelog

All notable changes to this project will be documented in this file.

The format is based on [Keep a Changelog][],
and this project adheres to [Semantic Versioning][].

[keep a changelog]: https://keepachangelog.com/en/1.0.0/
[semantic versioning]: https://semver.org/spec/v2.0.0.html

<<<<<<< HEAD
## incoming version

### Fixed

-   Fix bug due to `sc.get.obs_df()` returning a different type (#393)

## [0.2.8] - 2024-11-26

-   Support for `xarray.DataTree` (which moved from `datatree.DataTree`)
=======
## [0.2.9] - tbd

### Fixed

-   Transformations of Points and Shapes are now applied before rendering with datashader (#378)

## [0.2.8] - 2024-11-26

### Changed

-   Support for `xarray.DataTree` (which moved from `datatree.DataTree`) (#380)
>>>>>>> e6ed7523

## [0.2.7] - 2024-10-24

### Added

-   The user can now specify `datashader_reduction` to control the rendering behaviour (#309)
-   Rendering outlines of shapes with datashader works now (#309)

### Fixed

-   datashader now uses canvas size = image size which speeds up the rendering (#309)
-   datashader now uses the `linear` as interpolation method for colormaps instead of the default `eq_hist` to make it equivalent to matplotlib (#309)
-   point sizes of datashader now agree with matplotlib also when dpi != 100 (#309)
-   Giving a custom colormap when rendering a multiscale image now works (#586)

## [0.2.6] - 2024-09-04

### Changed

-   Lowered RMSE-threshold for plot-based tests from 45 to 15 (#344)
-   When subsetting to `groups`, `NA` isn't automatically added to legend (#344)
-   When rendering a single image channel, a colorbar is now shown (#346)
-   Removed `percentiles_for_norm` parameter (#346)
-   Changed `norm` to no longer accept bools, only `mpl.colors.Normalise` or `None` (#346)

### Fixed

-   Filtering with `groups` now preserves original cmap (#344)
-   Non-selected `groups` are now not shown in `na_color` (#344)
-   Several issues associated with `norm` and `colorbar` (#346)

## [0.2.5] - 2024-08-23

### Changed

-   Replaced `outline` parameter in `render_labels` with alpha-based logic (#323)
-   Lowered RMSE-threshold for plot-based tests from 60 to 45 (#323)
-   Removed `preprocessing` (.pp) accessor (#329)

### Fixed

-   Minor fixes for several tests as a result of the threshold change (#323)

## [0.2.4] - 2024-08-07

### Added

-   Added utils function for 0-transparent cmaps (#302)

### Fixed

-   Took RNG out of categorical label test (#306)
-   Performance bug when plotting shapes (#298)
-   scale parameter was ignored for single-scale images (#301)
-   Changes to support for dask-expr (#283)
-   Added error handling for non-existent elements (#305)
-   Specifying vmin and vmax properly clips image data (#307)
-   import bug `get_cmap()` (8fd969c)

## [0.2.3] - 2024-07-03

### Added

-   Datashader support for points and shapes (#244)

### Changed

-   All parameters are now provided for a single element (#272)

### Fixed

-   Fix color assignment for NaN values (#257)
-   Zorder of rendering now strictly follows the order of the render_x calls (#244)

## [0.2.2] - 2024-05-02

### Fixed

-   Fixed `fill_alpha` ignoring `alpha` channel from custom cmap (#236)
-   Fix channel str support (#221)

## [0.2.1] - 2024-03-26

### Minor

-   Adjusted GitHub worklows

## [0.2.0] - 2024-03-24

### Added

-   Support for plotting multiple tables @melonora

### Fixed

-   Several bugfixes, especially for colors and palettes @melonora

## [0.1.0] - 2024-01-17

### Added

-   Multiscale image handling: user can specify a scale, else the best scale is selected automatically given the figure size and dpi (#164)
-   Large images are automatically rasterized to speed up performance (#164)
-   Added better error message for mismatch in cs and ax number (#185)
-   Beter test coverage for correct plotting of elements after transformation (#198)
-   Can now stack render commands (#190, #192)
-   The `color` argument in render_shapes/points now accepts actual colors as well (#199)
-   Input arguments are now evaulated for their types in basic.py (#199)

### Fixed

-   Now dropping index when plotting shapes after spatial query (#177)
-   Points are now being correctly rotated (#198)
-   User can now pass Colormap objects to the cmap argument in render_images. When only one cmap is given for 3 channels, it is now applied to each channel (#188, #194)

## [0.0.6] - 2023-11-06

### Added

-   Pushed `get_extent` functionality upstream to `spatialdata` (#162)

## [0.0.5] - 2023-10-02

### Added

-   Can now scale shapes (#152)
-   Can now plot columns from GeoDataFrame (#149)

### Fixed

-   Multipolygons are now handled correctly (#93)
-   Legend order is now deterministic (#143)
-   Images no longer normalised by default (#150)
-   Filtering of shapes and points using the `groups` argument is now possible, coloring by palette and cmap arguments works for shapes and points (#153)
-   Colorbar no longer autoscales to [0, 1] (#155)
-   Plotting shapes after a spatial query is now possible (#163)

## [0.0.4] - 2023-08-11

### Fixed

-   Multi-scale images/labels are now correctly substituted and the action is logged (#131).
-   Empty geometries among the shapes can be handeled (#133).
-   `outline_width` parameter in render_shapes is now a float that actually determines the line width (#139).

## [0.0.2] - 2023-06-25

### Fixed

-   Multiple bugfixes of which I didn't keep track of.

## [0.0.1] - 2023-04-04

### Added

-   Initial release of `spatialdata-plot` with support for `images`, `labels`, `points` and `shapes`.<|MERGE_RESOLUTION|>--- conflicted
+++ resolved
@@ -8,29 +8,18 @@
 [keep a changelog]: https://keepachangelog.com/en/1.0.0/
 [semantic versioning]: https://semver.org/spec/v2.0.0.html
 
-<<<<<<< HEAD
-## incoming version
-
-### Fixed
-
--   Fix bug due to `sc.get.obs_df()` returning a different type (#393)
-
-## [0.2.8] - 2024-11-26
-
--   Support for `xarray.DataTree` (which moved from `datatree.DataTree`)
-=======
 ## [0.2.9] - tbd
 
 ### Fixed
 
 -   Transformations of Points and Shapes are now applied before rendering with datashader (#378)
+-   Fix bug due to `sc.get.obs_df()` returning a different type (#393)
 
 ## [0.2.8] - 2024-11-26
 
 ### Changed
 
 -   Support for `xarray.DataTree` (which moved from `datatree.DataTree`) (#380)
->>>>>>> e6ed7523
 
 ## [0.2.7] - 2024-10-24
 
